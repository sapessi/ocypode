--- conflicted
+++ resolved
@@ -119,7 +119,6 @@
 
         // Get telemetry as TelemetryData
         let mut telemetry_data = producer.telemetry()?;
-<<<<<<< HEAD
         points_collected += 1;
 
         if points_collected == 1 {
@@ -131,11 +130,6 @@
         // Run analyzers on the TelemetryData
         // Pre-allocate with capacity to avoid reallocations
         let mut annotations: Vec<TelemetryAnnotation> = Vec::with_capacity(10);
-=======
-
-        // Run analyzers on the TelemetryData
-        let mut annotations: Vec<TelemetryAnnotation> = Vec::new();
->>>>>>> 4dab53fa
         for analyzer in analyzers.iter_mut() {
             annotations.append(&mut analyzer.analyze(&telemetry_data, &last_session_info));
         }
@@ -145,17 +139,11 @@
             telemetry_data.annotations = annotations;
         }
 
-<<<<<<< HEAD
         // Box the telemetry data once and clone the Box (cheaper than cloning the data)
         let boxed_data = Box::new(telemetry_data);
         telemetry_sender.send(TelemetryOutput::DataPoint(boxed_data.clone()))?;
         if let Some(ref writer_sender) = telemetry_writer_sender {
             writer_sender.send(TelemetryOutput::DataPoint(boxed_data))?;
-=======
-        telemetry_sender.send(TelemetryOutput::DataPoint(Box::new(telemetry_data.clone())))?;
-        if let Some(ref writer_sender) = telemetry_writer_sender {
-            writer_sender.send(TelemetryOutput::DataPoint(Box::new(telemetry_data.clone())))?;
->>>>>>> 4dab53fa
         }
     }
 }
@@ -277,6 +265,7 @@
             let data_point = telemetry_receiver.recv().unwrap();
             if let TelemetryOutput::DataPoint(measurement) = data_point {
                 assert!(measurement.gear == Some(2) || measurement.gear == Some(3));
+                assert!(measurement.gear == Some(2) || measurement.gear == Some(3));
             } else {
                 panic!("Expected DataPoint");
             }
@@ -292,6 +281,7 @@
         for _ in 0..2 {
             let writer_data_point = writer_receiver.recv().unwrap();
             if let TelemetryOutput::DataPoint(measurement) = writer_data_point {
+                assert!(measurement.gear == Some(2) || measurement.gear == Some(3));
                 assert!(measurement.gear == Some(2) || measurement.gear == Some(3));
             } else {
                 panic!("Expected DataPoint: {:?}", writer_data_point);
@@ -358,6 +348,7 @@
             let data_point = telemetry_receiver.recv().unwrap();
             if let TelemetryOutput::DataPoint(measurement) = data_point {
                 assert!(measurement.gear == Some(2) || measurement.gear == Some(3));
+                assert!(measurement.gear == Some(2) || measurement.gear == Some(3));
             } else {
                 panic!("Expected DataPoint");
             }
