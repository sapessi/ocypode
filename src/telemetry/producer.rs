use std::time::Duration;

use log::error;

use crate::OcypodeError;

use super::{GameSource, SessionInfo, TelemetryData, TelemetryOutput};

const CONN_RETRY_WAIT_MS: u64 = 200;
const MAX_STEERING_ANGLE_DEFAULT: f32 = std::f32::consts::PI;
pub(crate) const CONN_RETRY_MAX_WAIT_S: u64 = 600;

/// A trait for producing telemetry data from racing simulation games.
///
/// This trait abstracts the telemetry data source, allowing the application to work with
/// multiple racing games through a unified intermediate representation. Implementations
/// can connect to live game sessions or provide mock data for testing and offline analysis.
///
/// # Type System
///
/// The trait returns `TelemetryData` from the `telemetry()` method, which is a unified
/// intermediate representation that captures all possible telemetry data points from
/// supported games. This eliminates the need for unsafe downcasting and provides a
/// clean separation between game-specific implementations and analyzers.
///
/// # Lifecycle
///
/// 1. Call `start()` to initialize the connection to the game or data source
/// 2. Call `session_info()` to retrieve session metadata (track, configuration, etc.)
/// 3. Call `telemetry()` repeatedly to get telemetry data points
/// 4. Use `game_source()` to identify which game the data is coming from
pub trait TelemetryProducer {
    /// Initialize the telemetry producer and establish connection to the data source.
    ///
    /// For live game producers, this typically involves connecting to the game's shared
    /// memory or network interface. May retry connection attempts with timeout.
    ///
    /// # Errors
    ///
    /// Returns an error if the connection cannot be established within the timeout period.
    fn start(&mut self) -> Result<(), OcypodeError>;

    /// Retrieve session information including track name, configuration, and identifiers.
    ///
    /// Session information is typically static for the duration of a session but may change
    /// when the user starts a new session or changes tracks.
    ///
    /// # Errors
    ///
    /// Returns an error if the producer is not started or if session info cannot be retrieved.
    fn session_info(&mut self) -> Result<SessionInfo, OcypodeError>;

    /// Get the next telemetry data point from the game.
    ///
    /// Returns a `TelemetryData` struct containing the current telemetry state in a
    /// unified intermediate representation. The data can be passed directly to analyzers
    /// for processing or serialized for storage.
    ///
    /// # Errors
    ///
    /// Returns an error if the producer is not started, if telemetry data cannot be
    /// retrieved, or if the data source is exhausted (for mock producers).
    fn telemetry(&mut self) -> Result<TelemetryData, OcypodeError>;

    /// Identify which racing game this producer is connected to.
    ///
    /// This allows downstream components to handle game-specific differences in
    /// telemetry data availability and format.
    #[allow(dead_code)]
    fn game_source(&self) -> GameSource;
}

#[cfg(windows)]
pub(crate) struct IRacingTelemetryProducer {
    client: Option<simetry::iracing::Client>,
    retry_wait_ms: u64,
    _retry_timeout_s: u64,
    point_no: usize,
}

#[cfg(windows)]
impl Default for IRacingTelemetryProducer {
    fn default() -> Self {
        IRacingTelemetryProducer::new(CONN_RETRY_WAIT_MS, CONN_RETRY_MAX_WAIT_S)
    }
}

#[cfg(windows)]
impl IRacingTelemetryProducer {
    pub fn new(retry_wait_ms: u64, retry_timeout_s: u64) -> Self {
        Self {
            client: None,
            retry_wait_ms,
            _retry_timeout_s: retry_timeout_s,
            point_no: 0,
        }
    }
}

#[cfg(windows)]
impl TelemetryProducer for IRacingTelemetryProducer {
    fn start(&mut self) -> Result<(), OcypodeError> {
        let retry_delay = Duration::from_millis(self.retry_wait_ms);

        let client = tokio::runtime::Runtime::new()
            .unwrap()
            .block_on(simetry::iracing::Client::connect(retry_delay));

        self.client = Some(client);
        Ok(())
    }

    fn session_info(&mut self) -> Result<SessionInfo, OcypodeError> {
        if self.client.is_none() {
            return Err(OcypodeError::TelemetryProducerError {
                description: "The iRacing connection is not initialized, call start() first."
                    .to_string(),
            });
        }

        let client = self.client.as_mut().expect("Missing iRacing connection");

        // In simetry 0.2.3, use next_sim_state() to get the current state
        let state = tokio::runtime::Runtime::new()
            .unwrap()
            .block_on(client.next_sim_state())
            .ok_or(OcypodeError::TelemetryProducerError {
                description: "Could not retrieve iRacing state".to_string(),
            })?;

        // Extract session info from the YAML
        let session_info = state.session_info();
        let track_name = session_info["WeekendInfo"]["TrackDisplayName"]
            .as_str()
            .unwrap_or("Unknown")
            .to_string();
        let track_config = session_info["WeekendInfo"]["TrackConfigName"]
            .as_str()
            .unwrap_or("")
            .to_string();
        let track_length = session_info["WeekendInfo"]["TrackLength"]
            .as_str()
            .unwrap_or("0.0 km")
            .to_string();

        // Extract iRacing-specific session IDs from the YAML session info
        let we_series_id = session_info["WeekendInfo"]["SeriesID"]
            .as_i64()
            .map(|v| v as i32);
        let we_session_id = session_info["WeekendInfo"]["SessionID"]
            .as_i64()
            .map(|v| v as i32);
        let we_season_id = session_info["WeekendInfo"]["SeasonID"]
            .as_i64()
            .map(|v| v as i32);
        let we_sub_session_id = session_info["WeekendInfo"]["SubSessionID"]
            .as_i64()
            .map(|v| v as i32);
        let we_league_id = session_info["WeekendInfo"]["LeagueID"]
            .as_i64()
            .map(|v| v as i32);

        // Use default max steering angle (simetry 0.2.3 doesn't expose this in the Moment trait)
        let max_steering_angle = MAX_STEERING_ANGLE_DEFAULT;

        Ok(SessionInfo {
            track_name,
            track_configuration: track_config,
            max_steering_angle,
            track_length,
            game_source: GameSource::IRacing,
            we_series_id,
            we_session_id,
            we_season_id,
            we_sub_session_id,
            we_league_id,
        })
    }

    fn telemetry(&mut self) -> Result<TelemetryData, OcypodeError> {
        if self.client.is_none() {
            return Err(OcypodeError::TelemetryProducerError {
                description: "The iRacing connection is not initialized, call start() first."
                    .to_string(),
            });
        }

        let client = self
            .client
            .as_mut()
            .ok_or(OcypodeError::MissingIRacingSession)?;

        if self.point_no == usize::MAX {
            self.point_no = 0;
        }
        self.point_no += 1;

        // In simetry 0.2.3, use next_sim_state() to get the current state
        let state = tokio::runtime::Runtime::new()
            .unwrap()
            .block_on(client.next_sim_state())
            .ok_or(OcypodeError::TelemetryProducerError {
                description: "Could not retrieve iRacing telemetry".to_string(),
            })?;

        Ok(TelemetryData::from_iracing_state(&state, self.point_no))
    }

    fn game_source(&self) -> GameSource {
        GameSource::IRacing
    }
}

#[cfg(windows)]
pub(crate) struct ACCTelemetryProducer {
    client: Option<simetry::assetto_corsa_competizione::Client>,
    retry_wait_ms: u64,
    _retry_timeout_s: u64,
    point_no: usize,
}

#[cfg(windows)]
impl Default for ACCTelemetryProducer {
    fn default() -> Self {
        ACCTelemetryProducer::new(CONN_RETRY_WAIT_MS, CONN_RETRY_MAX_WAIT_S)
    }
}

#[cfg(windows)]
impl ACCTelemetryProducer {
    pub fn new(retry_wait_ms: u64, retry_timeout_s: u64) -> Self {
        Self {
            client: None,
            retry_wait_ms,
            _retry_timeout_s: retry_timeout_s,
            point_no: 0,
        }
    }
}

#[cfg(windows)]
impl TelemetryProducer for ACCTelemetryProducer {
    fn start(&mut self) -> Result<(), OcypodeError> {
<<<<<<< HEAD
        use log::info;

        info!("ACC: Starting connection to shared memory...");
=======
>>>>>>> 4dab53fa
        let retry_delay = Duration::from_millis(self.retry_wait_ms);

        let client = tokio::runtime::Runtime::new().unwrap().block_on(
            simetry::assetto_corsa_competizione::Client::connect(retry_delay),
        );

        self.client = Some(client);
<<<<<<< HEAD
        info!("ACC: Connection established successfully");
=======
>>>>>>> 4dab53fa
        Ok(())
    }

    fn session_info(&mut self) -> Result<SessionInfo, OcypodeError> {
        use log::error;

        if self.client.is_none() {
            error!("ACC: Client not initialized when requesting session info");
            return Err(OcypodeError::TelemetryProducerError {
                description: "The ACC connection is not initialized, call start() first."
                    .to_string(),
            });
        }

        let client = self.client.as_mut().expect("Missing ACC connection");

        // In simetry 0.2.3, use next_sim_state() to get the current state
        let _state = tokio::runtime::Runtime::new()
            .unwrap()
            .block_on(client.next_sim_state())
<<<<<<< HEAD
            .ok_or_else(|| {
                error!("ACC: Could not retrieve state - game may not be in an active session");
                OcypodeError::TelemetryProducerError {
                    description: "Could not retrieve ACC state".to_string(),
                }
=======
            .ok_or(OcypodeError::TelemetryProducerError {
                description: "Could not retrieve ACC state".to_string(),
>>>>>>> 4dab53fa
            })?;

        // For ACC, we need to extract track info from the static data
        // ACC doesn't provide as much session info as iRacing
        let track_name = "Unknown".to_string(); // ACC doesn't expose track name easily
        let track_config = String::new();
        let track_length = String::new();

        // Use default max steering angle (simetry 0.2.3 doesn't expose this in the Moment trait)
        let max_steering_angle = MAX_STEERING_ANGLE_DEFAULT;

        // ACC doesn't have iRacing-specific session IDs, so all are None
        Ok(SessionInfo {
            track_name,
            track_configuration: track_config,
            max_steering_angle,
            track_length,
            game_source: GameSource::ACC,
            we_series_id: None,
            we_session_id: None,
            we_season_id: None,
            we_sub_session_id: None,
            we_league_id: None,
        })
    }

    fn telemetry(&mut self) -> Result<TelemetryData, OcypodeError> {
<<<<<<< HEAD
        use log::{debug, error};

=======
>>>>>>> 4dab53fa
        if self.client.is_none() {
            error!("ACC: Client not initialized when requesting telemetry");
            return Err(OcypodeError::TelemetryProducerError {
                description: "The ACC connection is not initialized, call start() first."
                    .to_string(),
            });
        }

        let client = self
            .client
            .as_mut()
            .ok_or(OcypodeError::TelemetryProducerError {
                description: "Missing ACC session".to_string(),
            })?;

        if self.point_no == usize::MAX {
            self.point_no = 0;
        }
        self.point_no += 1;

        // In simetry 0.2.3, use next_sim_state() to get the current state
        let state = tokio::runtime::Runtime::new()
            .unwrap()
            .block_on(client.next_sim_state())
<<<<<<< HEAD
            .ok_or_else(|| {
                error!(
                    "ACC: Could not retrieve telemetry data - game may have closed or session ended"
                );
                OcypodeError::TelemetryProducerError {
                    description: "Could not retrieve ACC telemetry".to_string(),
                }
            })?;

        if self.point_no % 100 == 0 {
            debug!(
                "ACC: Successfully retrieved telemetry point #{}",
                self.point_no
            );
        }

=======
            .ok_or(OcypodeError::TelemetryProducerError {
                description: "Could not retrieve ACC telemetry".to_string(),
            })?;

>>>>>>> 4dab53fa
        Ok(TelemetryData::from_acc_state(&state, self.point_no))
    }

    fn game_source(&self) -> GameSource {
        GameSource::ACC
    }
}

/// A mock telemetry producer for testing and offline analysis.
///
/// MockTelemetryProducer allows the application to work with pre-recorded telemetry data
/// or programmatically generated test data. It implements the TelemetryProducer trait
/// using TelemetryData directly.
///
/// This enables:
/// - Unit testing of telemetry processing logic without requiring a running game
/// - Offline analysis of previously recorded telemetry sessions
/// - Reproducible test scenarios for analyzer validation
<<<<<<< HEAD
pub struct MockTelemetryProducer {
=======
pub(crate) struct MockTelemetryProducer {
>>>>>>> 4dab53fa
    cur_tick: usize,
    points: Vec<TelemetryData>,
    pub track_name: String,
    pub max_steering_angle: f32,
    pub game_source: GameSource,
}

impl Default for MockTelemetryProducer {
    fn default() -> Self {
        Self {
            cur_tick: 0,
            points: Vec::new(),
            track_name: "Unknown".to_string(),
            max_steering_angle: 0.,
            game_source: GameSource::IRacing,
        }
    }
}

#[allow(dead_code)]
impl MockTelemetryProducer {
    /// Create a MockTelemetryProducer from a vector of TelemetryData points.
    ///
    /// # Arguments
    ///
    /// * `points` - A vector of TelemetryData data points to replay
    ///
    /// # Returns
    ///
    /// A new MockTelemetryProducer initialized with the provided data points
    pub fn from_points(points: Vec<TelemetryData>) -> Self {
        // Infer game source from the first point if available
        let game_source = points
            .first()
            .map(|p| p.game_source)
            .unwrap_or(GameSource::IRacing);

        Self {
            cur_tick: 0,
            points,
            track_name: "Unknown".to_string(),
            max_steering_angle: 0.,
            game_source,
        }
    }

    /// Load telemetry data from a JSON Lines file.
    ///
    /// The file should contain TelemetryOutput objects in JSON Lines format,
    /// typically created by the telemetry writer during a live session.
    ///
    /// # Arguments
    ///
    /// * `file` - Path to the JSON Lines file containing telemetry data
    ///
    /// # Returns
    ///
    /// A Result containing the MockTelemetryProducer or an error if the file
    /// cannot be read or parsed
    ///
    /// # Errors
    ///
    /// Returns an error if:
    /// - The file cannot be opened
    /// - The file contains invalid JSON
    /// - The JSON does not match the TelemetryOutput format
    pub fn from_file(file: &str) -> Result<Self, OcypodeError> {
        use std::io::BufRead;

        let file =
            std::fs::File::open(file).map_err(|e| OcypodeError::NoIRacingFile { source: e })?;
        let reader = std::io::BufReader::new(file);

        let mut points = Vec::new();
        let mut track_name = "Unknown".to_string();
        let mut max_steering_angle = 0.0;

        for line in reader.lines() {
            let line = line.map_err(|e| OcypodeError::TelemetryProducerError {
                description: format!("Could not read line from file: {}", e),
            })?;

            // Parse as TelemetryOutput format
            let output: TelemetryOutput = serde_json::from_str(&line).map_err(|e| {
                error!("Could not parse JSON line: {}", e);
                OcypodeError::TelemetryProducerError {
                    description: format!("Could not parse JSON line: {}", e),
                }
            })?;

            match output {
                TelemetryOutput::DataPoint(telemetry) => {
                    points.push(*telemetry);
                }
                TelemetryOutput::SessionChange(session) => {
                    track_name = session.track_name;
                    max_steering_angle = session.max_steering_angle;
                }
            }
        }

        // Infer game source from the first point if available
        let game_source = points
            .first()
            .map(|p| p.game_source)
            .unwrap_or(GameSource::IRacing);

        Ok(Self {
            cur_tick: 0,
            points,
            track_name,
            max_steering_angle,
            game_source,
        })
    }
}

impl TelemetryProducer for MockTelemetryProducer {
    fn start(&mut self) -> Result<(), OcypodeError> {
        // Mock producer doesn't need to connect to anything
        Ok(())
    }

    fn session_info(&mut self) -> Result<SessionInfo, OcypodeError> {
        Ok(SessionInfo {
            track_name: self.track_name.clone(),
            track_configuration: String::new(),
            max_steering_angle: self.max_steering_angle,
            track_length: "1.5".to_string(),
            game_source: self.game_source,
            we_series_id: Some(0),
            we_session_id: Some(0),
            we_season_id: Some(0),
            we_sub_session_id: Some(0),
            we_league_id: Some(0),
        })
    }

    fn telemetry(&mut self) -> Result<TelemetryData, OcypodeError> {
        if self.cur_tick >= self.points.len() {
            return Err(OcypodeError::TelemetryProducerError {
                description: "End of points vec".to_string(),
            });
        }

        let point = self.points[self.cur_tick].clone();
        self.cur_tick += 1;

        Ok(point)
    }

    fn game_source(&self) -> GameSource {
        self.game_source
    }
}<|MERGE_RESOLUTION|>--- conflicted
+++ resolved
@@ -241,12 +241,9 @@
 #[cfg(windows)]
 impl TelemetryProducer for ACCTelemetryProducer {
     fn start(&mut self) -> Result<(), OcypodeError> {
-<<<<<<< HEAD
         use log::info;
 
         info!("ACC: Starting connection to shared memory...");
-=======
->>>>>>> 4dab53fa
         let retry_delay = Duration::from_millis(self.retry_wait_ms);
 
         let client = tokio::runtime::Runtime::new().unwrap().block_on(
@@ -254,10 +251,7 @@
         );
 
         self.client = Some(client);
-<<<<<<< HEAD
         info!("ACC: Connection established successfully");
-=======
->>>>>>> 4dab53fa
         Ok(())
     }
 
@@ -278,16 +272,11 @@
         let _state = tokio::runtime::Runtime::new()
             .unwrap()
             .block_on(client.next_sim_state())
-<<<<<<< HEAD
             .ok_or_else(|| {
                 error!("ACC: Could not retrieve state - game may not be in an active session");
                 OcypodeError::TelemetryProducerError {
                     description: "Could not retrieve ACC state".to_string(),
                 }
-=======
-            .ok_or(OcypodeError::TelemetryProducerError {
-                description: "Could not retrieve ACC state".to_string(),
->>>>>>> 4dab53fa
             })?;
 
         // For ACC, we need to extract track info from the static data
@@ -315,11 +304,8 @@
     }
 
     fn telemetry(&mut self) -> Result<TelemetryData, OcypodeError> {
-<<<<<<< HEAD
         use log::{debug, error};
 
-=======
->>>>>>> 4dab53fa
         if self.client.is_none() {
             error!("ACC: Client not initialized when requesting telemetry");
             return Err(OcypodeError::TelemetryProducerError {
@@ -344,7 +330,6 @@
         let state = tokio::runtime::Runtime::new()
             .unwrap()
             .block_on(client.next_sim_state())
-<<<<<<< HEAD
             .ok_or_else(|| {
                 error!(
                     "ACC: Could not retrieve telemetry data - game may have closed or session ended"
@@ -361,12 +346,6 @@
             );
         }
 
-=======
-            .ok_or(OcypodeError::TelemetryProducerError {
-                description: "Could not retrieve ACC telemetry".to_string(),
-            })?;
-
->>>>>>> 4dab53fa
         Ok(TelemetryData::from_acc_state(&state, self.point_no))
     }
 
@@ -385,11 +364,7 @@
 /// - Unit testing of telemetry processing logic without requiring a running game
 /// - Offline analysis of previously recorded telemetry sessions
 /// - Reproducible test scenarios for analyzer validation
-<<<<<<< HEAD
-pub struct MockTelemetryProducer {
-=======
 pub(crate) struct MockTelemetryProducer {
->>>>>>> 4dab53fa
     cur_tick: usize,
     points: Vec<TelemetryData>,
     pub track_name: String,
