pub(crate) mod bottoming_out_analyzer;
pub(crate) mod brake_lock_analyzer;
pub(crate) mod collector;
pub(crate) mod entry_oversteer_analyzer;
pub(crate) mod mid_corner_analyzer;
pub(crate) mod producer;
pub(crate) mod scrub_analyzer;
pub(crate) mod short_shifting_analyzer;
pub(crate) mod slip_analyzer;
pub(crate) mod tire_temperature_analyzer;
pub(crate) mod trailbrake_steering_analyzer;
pub(crate) mod wheelspin_analyzer;

use std::{
    collections::HashMap,
    fmt::Display,
    time::{SystemTime, UNIX_EPOCH},
};

pub use collector::collect_telemetry;
use serde::{Deserialize, Serialize};
use simetry::Moment;

#[derive(Clone, Debug, Serialize, Deserialize, PartialEq)]
pub enum TelemetryAnnotation {
    Slip {
        prev_speed: f32,
        cur_speed: f32,
        is_slip: bool,
    },
    Scrub {
        avg_yaw_rate_change: f32,
        cur_yaw_rate_change: f32,
        is_scrubbing: bool,
    },
    ShortShifting {
        gear_change_rpm: f32,
        optimal_rpm: f32,
        is_short_shifting: bool,
    },
    TrailbrakeSteering {
        cur_trailbrake_steering: f32,
        is_excessive_trailbrake_steering: bool,
    },
    Wheelspin {
        avg_rpm_increase_per_gear: HashMap<u32, f32>,
        cur_gear: u32,
        cur_rpm_increase: f32,
        is_wheelspin: bool,
    },
    EntryOversteer {
        expected_yaw_rate: f32,
        actual_yaw_rate: f32,
        is_oversteer: bool,
    },
    MidCornerUndersteer {
        speed_loss: f32,
        is_understeer: bool,
    },
    MidCornerOversteer {
        yaw_rate_excess: f32,
        is_oversteer: bool,
    },
    FrontBrakeLock {
        abs_activation_count: usize,
        is_front_lock: bool,
    },
    RearBrakeLock {
        abs_activation_count: usize,
        is_rear_lock: bool,
    },
    TireOverheating {
        avg_temp: f32,
        optimal_max: f32,
        is_overheating: bool,
    },
    TireCold {
        avg_temp: f32,
        optimal_min: f32,
        is_cold: bool,
    },
    BottomingOut {
        pitch_change: f32,
        speed_loss: f32,
        is_bottoming: bool,
    },
}

impl Display for TelemetryAnnotation {
    fn fmt(&self, f: &mut std::fmt::Formatter<'_>) -> std::fmt::Result {
        match self {
            TelemetryAnnotation::Slip {
                prev_speed: _,
                cur_speed: _,
                is_slip: _,
            } => write!(f, "slip"),
            TelemetryAnnotation::Scrub {
                avg_yaw_rate_change: _,
                cur_yaw_rate_change: _,
                is_scrubbing: _,
            } => write!(f, "scrub"),
            TelemetryAnnotation::ShortShifting {
                gear_change_rpm: _,
                optimal_rpm: _,
                is_short_shifting: _,
            } => write!(f, "short_shift"),
            TelemetryAnnotation::TrailbrakeSteering {
                cur_trailbrake_steering: _,
                is_excessive_trailbrake_steering: _,
            } => write!(f, "trailbrake"),
            TelemetryAnnotation::Wheelspin {
                avg_rpm_increase_per_gear: _,
                cur_gear: _,
                cur_rpm_increase: _,
                is_wheelspin: _,
            } => write!(f, "wheelspin"),
            TelemetryAnnotation::EntryOversteer {
                expected_yaw_rate: _,
                actual_yaw_rate: _,
                is_oversteer: _,
            } => write!(f, "entry_oversteer"),
            TelemetryAnnotation::MidCornerUndersteer {
                speed_loss: _,
                is_understeer: _,
            } => write!(f, "mid_corner_understeer"),
            TelemetryAnnotation::MidCornerOversteer {
                yaw_rate_excess: _,
                is_oversteer: _,
            } => write!(f, "mid_corner_oversteer"),
            TelemetryAnnotation::FrontBrakeLock {
                abs_activation_count: _,
                is_front_lock: _,
            } => write!(f, "front_brake_lock"),
            TelemetryAnnotation::RearBrakeLock {
                abs_activation_count: _,
                is_rear_lock: _,
            } => write!(f, "rear_brake_lock"),
            TelemetryAnnotation::TireOverheating {
                avg_temp: _,
                optimal_max: _,
                is_overheating: _,
            } => write!(f, "tire_overheating"),
            TelemetryAnnotation::TireCold {
                avg_temp: _,
                optimal_min: _,
                is_cold: _,
            } => write!(f, "tire_cold"),
            TelemetryAnnotation::BottomingOut {
                pitch_change: _,
                speed_loss: _,
                is_bottoming: _,
            } => write!(f, "bottoming_out"),
        }
    }
}

#[derive(Clone, Debug, Serialize, Deserialize, PartialEq)]
pub struct TireInfo {
    pub left_carcass_temp: f32,
    pub middle_carcass_temp: f32,
    pub right_carcass_temp: f32,
    pub left_surface_temp: f32,
    pub middle_surface_temp: f32,
    pub right_surface_temp: f32,
}

#[derive(Clone, Copy, Debug, Serialize, Deserialize, PartialEq, Eq)]
#[allow(clippy::upper_case_acronyms)]
pub enum GameSource {
    IRacing,
    ACC,
}

/// Intermediate telemetry representation that captures all possible telemetry data points
/// from supported racing simulations. This struct decouples analyzers from game-specific
/// implementations and eliminates the need for unsafe downcasting.
///
/// Fields use explicit unit suffixes for clarity:
/// - `_rad` for radians
/// - `_rps` for radians per second
/// - `_mps` for meters per second
/// - `_mps2` for meters per second squared
/// - `_deg` for degrees
/// - `_m` for meters
/// - `_s` for seconds
/// - `_pct` for percentage (0.0 to 1.0)
#[derive(Clone, Debug, Serialize, Deserialize)]
pub struct TelemetryData {
    // Metadata
    pub point_no: usize,
    pub timestamp_ms: u128,
    pub game_source: GameSource,

    // Vehicle state
    pub gear: Option<i8>,
    pub speed_mps: Option<f32>,
    pub engine_rpm: Option<f32>,
    pub max_engine_rpm: Option<f32>,
    pub shift_point_rpm: Option<f32>,

    // Inputs
    pub throttle: Option<f32>,
    pub brake: Option<f32>,
    pub clutch: Option<f32>,
    pub steering_angle_rad: Option<f32>,
    pub steering_pct: Option<f32>,

    // Position and lap data
    pub lap_distance_m: Option<f32>,
    pub lap_distance_pct: Option<f32>,
    pub lap_number: Option<u32>,

    // Timing
    pub last_lap_time_s: Option<f32>,
    pub best_lap_time_s: Option<f32>,

    // Flags and states
    pub is_pit_limiter_engaged: Option<bool>,
    pub is_in_pit_lane: Option<bool>,
    pub is_abs_active: Option<bool>,

    // GPS coordinates (iRacing only)
    pub latitude_deg: Option<f32>,
    pub longitude_deg: Option<f32>,

    // Acceleration
    pub lateral_accel_mps2: Option<f32>,
    pub longitudinal_accel_mps2: Option<f32>,

    // Orientation
    pub pitch_rad: Option<f32>,
    pub pitch_rate_rps: Option<f32>,
    pub roll_rad: Option<f32>,
    pub roll_rate_rps: Option<f32>,
    pub yaw_rad: Option<f32>,
    pub yaw_rate_rps: Option<f32>,

    // Tire data
    pub lf_tire_info: Option<TireInfo>,
    pub rf_tire_info: Option<TireInfo>,
    pub lr_tire_info: Option<TireInfo>,
    pub rr_tire_info: Option<TireInfo>,

    // Analyzer annotations
    pub annotations: Vec<TelemetryAnnotation>,
}

impl Default for TelemetryData {
    fn default() -> Self {
        Self {
            point_no: 0,
            timestamp_ms: SystemTime::now()
                .duration_since(UNIX_EPOCH)
                .unwrap()
                .as_millis(),
            game_source: GameSource::IRacing,
            gear: None,
            speed_mps: None,
            engine_rpm: None,
            max_engine_rpm: None,
            shift_point_rpm: None,
            throttle: None,
            brake: None,
            clutch: None,
            steering_angle_rad: None,
            steering_pct: None,
            lap_distance_m: None,
            lap_distance_pct: None,
            lap_number: None,
            last_lap_time_s: None,
            best_lap_time_s: None,
            is_pit_limiter_engaged: None,
            is_in_pit_lane: None,
            is_abs_active: None,
            latitude_deg: None,
            longitude_deg: None,
            lateral_accel_mps2: None,
            longitudinal_accel_mps2: None,
            pitch_rad: None,
            pitch_rate_rps: None,
            roll_rad: None,
            roll_rate_rps: None,
            yaw_rad: None,
            yaw_rate_rps: None,
            lf_tire_info: None,
            rf_tire_info: None,
            lr_tire_info: None,
            rr_tire_info: None,
            annotations: Vec::new(),
        }
    }
}

impl TelemetryData {
    /// Convert iRacing SimState to TelemetryData.
    ///
    /// Extracts all available telemetry fields from iRacing. Currently, simetry 0.2.3
    /// only exposes fields through the base Moment trait. iRacing-specific fields like
    /// steering angle, GPS coordinates, orientation, and tire temperatures are not
    /// accessible through the current simetry API.
    ///
    /// Fields extracted from Moment trait:
    /// - Vehicle state (gear, speed, RPM, shift point)
    /// - Inputs (throttle, brake, clutch)
    /// - Flags (pit limiter, pit lane)
    ///
    /// Fields not available (set to None):
    /// - Steering angle and percentage
    /// - Lap distance and position data
    /// - Lap times
    /// - ABS status
    /// - GPS coordinates
    /// - Acceleration data
    /// - Orientation (pitch, roll, yaw) and rates
    /// - Tire temperatures
    ///
    /// TODO: These fields require either:
    /// 1. Accessing iRacing's raw shared memory directly
    /// 2. Extending the simetry library to expose these fields
    /// 3. Using a different approach to access the telemetry data
    #[cfg(windows)]
    pub fn from_iracing_state(state: &simetry::iracing::SimState, point_no: usize) -> Self {
        use std::time::{SystemTime, UNIX_EPOCH};
        use uom::si::angular_velocity::revolution_per_minute;
        use uom::si::velocity::meter_per_second;

        let timestamp_ms = SystemTime::now()
            .duration_since(UNIX_EPOCH)
            .unwrap()
            .as_millis();

        // Extract base fields from Moment trait
        let gear = state.vehicle_gear();
        let speed_mps = state
            .vehicle_velocity()
            .map(|v| v.get::<meter_per_second>() as f32);
        let engine_rpm = state
            .vehicle_engine_rotation_speed()
            .map(|rpm| rpm.get::<revolution_per_minute>() as f32);
        let max_engine_rpm = state
            .vehicle_max_engine_rotation_speed()
            .map(|rpm| rpm.get::<revolution_per_minute>() as f32);
        let shift_point_rpm = state
            .shift_point()
            .map(|rpm| rpm.get::<revolution_per_minute>() as f32);

        // Extract pedal inputs from Moment trait
        let pedals = state.pedals();
        let throttle = pedals.as_ref().map(|p| p.throttle as f32);
        let brake = pedals.as_ref().map(|p| p.brake as f32);
        let clutch = pedals.as_ref().map(|p| p.clutch as f32);

        // Extract flags from Moment trait
        let is_pit_limiter_engaged = state.is_pit_limiter_engaged();
        let is_in_pit_lane = state.is_vehicle_in_pit_lane();

        // iRacing-specific fields are not accessible through simetry 0.2.3
        // These would require direct access to iRacing's shared memory
        let steering_angle_rad = None;
        let steering_pct = None;
        let lap_distance_m = None;
        let lap_distance_pct = None;
        let lap_number = None;
        let last_lap_time_s = None;
        let best_lap_time_s = None;
        let is_abs_active = None;
        let latitude_deg = None;
        let longitude_deg = None;
        let lateral_accel_mps2 = None;
        let longitudinal_accel_mps2 = None;
        let pitch_rad = None;
        let pitch_rate_rps = None;
        let roll_rad = None;
        let roll_rate_rps = None;
        let yaw_rad = None;
        let yaw_rate_rps = None;
        let lf_tire_info = None;
        let rf_tire_info = None;
        let lr_tire_info = None;
        let rr_tire_info = None;

        Self {
            point_no,
            timestamp_ms,
            game_source: GameSource::IRacing,
            gear,
            speed_mps,
            engine_rpm,
            max_engine_rpm,
            shift_point_rpm,
            throttle,
            brake,
            clutch,
            steering_angle_rad,
            steering_pct,
            lap_distance_m,
            lap_distance_pct,
            lap_number,
            last_lap_time_s,
            best_lap_time_s,
            is_pit_limiter_engaged,
            is_in_pit_lane,
            is_abs_active,
            latitude_deg,
            longitude_deg,
            lateral_accel_mps2,
            longitudinal_accel_mps2,
            pitch_rad,
            pitch_rate_rps,
            roll_rad,
            roll_rate_rps,
            yaw_rad,
            yaw_rate_rps,
            lf_tire_info,
            rf_tire_info,
            lr_tire_info,
            rr_tire_info,
            annotations: Vec::new(),
        }
    }

    /// Convert ACC SimState to TelemetryData.
    ///
    /// Extracts all available telemetry fields from ACC. ACC provides access to most
    /// telemetry data through the physics and graphics structures.
    ///
    /// Fields extracted from Moment trait:
    /// - Vehicle state (gear, speed, RPM, shift point)
    /// - Flags (pit limiter, pit lane)
    ///
    /// Fields extracted from ACC physics:
    /// - Inputs (throttle, brake, clutch, steering angle)
    /// - Orientation (pitch, roll, yaw)
    /// - ABS status
    /// - Tire temperatures (core temperature and contact point temperatures)
    ///
    /// Fields extracted from ACC graphics:
    /// - Lap distance percentage
    /// - Lap number
    /// - Lap times
    ///
    /// Fields not available in ACC (set to None):
    /// - GPS coordinates (latitude_deg, longitude_deg)
    /// - Absolute lap distance (lap_distance_m)
    /// - Rate data (pitch_rate_rps, roll_rate_rps, yaw_rate_rps)
    /// - Acceleration data (lateral_accel_mps2, longitudinal_accel_mps2)
    #[cfg(windows)]
    pub fn from_acc_state(
        state: &simetry::assetto_corsa_competizione::SimState,
        point_no: usize,
    ) -> Self {
        use std::time::{SystemTime, UNIX_EPOCH};
        use uom::si::angular_velocity::revolution_per_minute;
        use uom::si::velocity::meter_per_second;

        let timestamp_ms = SystemTime::now()
            .duration_since(UNIX_EPOCH)
            .unwrap()
            .as_millis();

        // Extract base fields from Moment trait
        let gear = state.vehicle_gear();
        let speed_mps = state
            .vehicle_velocity()
            .map(|v| v.get::<meter_per_second>() as f32);
        let engine_rpm = state
            .vehicle_engine_rotation_speed()
            .map(|rpm| rpm.get::<revolution_per_minute>() as f32);
        let max_engine_rpm = state
            .vehicle_max_engine_rotation_speed()
            .map(|rpm| rpm.get::<revolution_per_minute>() as f32);
        let shift_point_rpm = state
            .shift_point()
            .map(|rpm| rpm.get::<revolution_per_minute>() as f32);

        // Extract inputs directly from ACC physics data
        // ACC provides these directly rather than through the Moment trait's pedals() method
        let throttle = Some(state.physics.gas);
        let brake = Some(state.physics.brake);
        let clutch = Some(state.physics.clutch);
        let steering_angle_rad = Some(state.physics.steer_angle);
        let steering_pct = Some(state.physics.steer_angle); // ACC uses normalized steering (-1.0 to 1.0)

        // Extract flags from Moment trait
        let is_pit_limiter_engaged = state.is_pit_limiter_engaged();
        let is_in_pit_lane = state.is_vehicle_in_pit_lane();

        // Extract position and lap data from ACC graphics
        let lap_distance_m = None; // ACC doesn't provide absolute lap distance
        let lap_distance_pct = Some(state.graphics.normalized_car_position);
        let lap_number = Some(state.graphics.completed_laps as u32);

        // Extract lap times from ACC graphics
        let last_lap_time_s = {
            let ms = state.graphics.lap_timing.last.millis;
            if ms > 0 {
                Some(ms as f32 / 1000.0)
            } else {
                None
            }
        };
        let best_lap_time_s = {
            let ms = state.graphics.lap_timing.best.millis;
            if ms > 0 {
                Some(ms as f32 / 1000.0)
            } else {
                None
            }
        };

        // Extract ABS status from ACC physics
        let is_abs_active = Some(state.physics.abs > 0.0);

        // GPS coordinates not available in ACC
        let latitude_deg = None;
        let longitude_deg = None;

        // Acceleration data not available in ACC
        let lateral_accel_mps2 = None;
        let longitudinal_accel_mps2 = None;

        // Extract orientation from ACC physics
        let pitch_rad = Some(state.physics.pitch);
        let roll_rad = Some(state.physics.roll);
        let yaw_rad = Some(state.physics.heading);

        // Rate data not available in ACC
        let pitch_rate_rps = None;
        let roll_rate_rps = None;
        let yaw_rate_rps = None;

        // Extract tire data from ACC physics WheelInfo
        // ACC provides tire temperatures through the wheels struct
        // According to simetry docs, WheelInfo has:
        // - tyre_core_temperature: single core temp value for carcass
        // - tyre_contact_point: Vector3<f32> with x, y, z representing contact point temps
        // We use tyre_contact_point.x/y/z for left/middle/right surface temps
        let lf_tire_info = Some(TireInfo {
            left_carcass_temp: state.physics.wheels.front_left.tyre_core_temperature,
            middle_carcass_temp: state.physics.wheels.front_left.tyre_core_temperature,
            right_carcass_temp: state.physics.wheels.front_left.tyre_core_temperature,
            left_surface_temp: state.physics.wheels.front_left.tyre_contact_point.x,
            middle_surface_temp: state.physics.wheels.front_left.tyre_contact_point.y,
            right_surface_temp: state.physics.wheels.front_left.tyre_contact_point.z,
        });

        let rf_tire_info = Some(TireInfo {
            left_carcass_temp: state.physics.wheels.front_right.tyre_core_temperature,
            middle_carcass_temp: state.physics.wheels.front_right.tyre_core_temperature,
            right_carcass_temp: state.physics.wheels.front_right.tyre_core_temperature,
            left_surface_temp: state.physics.wheels.front_right.tyre_contact_point.x,
            middle_surface_temp: state.physics.wheels.front_right.tyre_contact_point.y,
            right_surface_temp: state.physics.wheels.front_right.tyre_contact_point.z,
        });

        let lr_tire_info = Some(TireInfo {
            left_carcass_temp: state.physics.wheels.rear_left.tyre_core_temperature,
            middle_carcass_temp: state.physics.wheels.rear_left.tyre_core_temperature,
            right_carcass_temp: state.physics.wheels.rear_left.tyre_core_temperature,
            left_surface_temp: state.physics.wheels.rear_left.tyre_contact_point.x,
            middle_surface_temp: state.physics.wheels.rear_left.tyre_contact_point.y,
            right_surface_temp: state.physics.wheels.rear_left.tyre_contact_point.z,
        });

        let rr_tire_info = Some(TireInfo {
            left_carcass_temp: state.physics.wheels.rear_right.tyre_core_temperature,
            middle_carcass_temp: state.physics.wheels.rear_right.tyre_core_temperature,
            right_carcass_temp: state.physics.wheels.rear_right.tyre_core_temperature,
            left_surface_temp: state.physics.wheels.rear_right.tyre_contact_point.x,
            middle_surface_temp: state.physics.wheels.rear_right.tyre_contact_point.y,
            right_surface_temp: state.physics.wheels.rear_right.tyre_contact_point.z,
        });

        Self {
            point_no,
            timestamp_ms,
            game_source: GameSource::ACC,
            gear,
            speed_mps,
            engine_rpm,
            max_engine_rpm,
            shift_point_rpm,
            throttle,
            brake,
            clutch,
            steering_angle_rad,
            steering_pct,
            lap_distance_m,
            lap_distance_pct,
            lap_number,
            last_lap_time_s,
            best_lap_time_s,
            is_pit_limiter_engaged,
            is_in_pit_lane,
            is_abs_active,
            latitude_deg,
            longitude_deg,
            lateral_accel_mps2,
            longitudinal_accel_mps2,
            pitch_rad,
            pitch_rate_rps,
            roll_rad,
            roll_rate_rps,
            yaw_rad,
            yaw_rate_rps,
            lf_tire_info,
            rf_tire_info,
            lr_tire_info,
            rr_tire_info,
            annotations: Vec::new(),
        }
    }
}

#[derive(Clone, Debug, Serialize, Deserialize)]
pub enum TelemetryOutput {
    DataPoint(Box<TelemetryData>),
    SessionChange(SessionInfo),
}

#[derive(Clone, Debug, Serialize, Deserialize)]
pub struct TelemetryPoint {
    pub point_no: usize,
    pub point_epoch: u128,
    /// Meters traveled from S/F this lap
    pub lap_dist: f32,
    /// Percentage distance around lap
    pub lap_dist_pct: f32,
    /// Players last lap time
    pub last_lap_time_s: f32,
    /// Players best lap time
    pub best_lap_time_s: f32,
    /// Ideal RPM to shift gear
    pub car_shift_ideal_rpm: f32,
    /// Current gear
    pub cur_gear: u32,
    /// Current engine RPM
    pub cur_rpm: f32,
    /// Current speed
    pub cur_speed: f32,
    /// Lap number
    pub lap_no: u32,
    /// Throttle use. 0=off throttle to 1=full throttle
    pub throttle: f32,
    /// Brake use. Raw brake input 0=brake released to 1=max pedal force
    pub brake: f32,
    /// Steering wheel angle
    pub steering: f32,
    // steering angle as a % of max steering
    pub steering_pct: f32,
    /// Whether ABS is currently active
    pub abs_active: bool,
    /// Latitude in decimal degrees
    pub lat: f32,
    /// Longitude in decimal degrees
    pub lon: f32,
    /// Lateral acceleration (including gravity), m/s^2
    pub lat_accel: f32,
    /// Longitudinal acceleration (including gravity), m/s^2
    pub lon_accel: f32,
    /// Pitch orientation (rad)
    pub pitch: f32,
    /// Pitch change rate (rad/s)
    pub pitch_rate: f32,
    /// Roll orientation (rad)
    pub roll: f32,
    /// Roll change rate (rad/s)
    pub roll_rate: f32,
    /// Yaw orientation (rad)
    pub yaw: f32,
    /// Yar change rate (rad/s)
    pub yaw_rate: f32,

    pub lf_tire_info: Option<TireInfo>,
    pub rf_tire_info: Option<TireInfo>,
    pub lr_tire_info: Option<TireInfo>,
    pub rr_tire_info: Option<TireInfo>,

    pub annotations: Vec<TelemetryAnnotation>,
}

impl Default for TelemetryPoint {
    fn default() -> Self {
        Self {
            point_no: 0,
            point_epoch: SystemTime::now()
                .duration_since(UNIX_EPOCH)
                .unwrap()
                .as_millis(),
            lap_dist: 0.,
            lap_dist_pct: 0.,
            last_lap_time_s: 0.,
            best_lap_time_s: 0.,
            car_shift_ideal_rpm: 0.,
            cur_gear: 0,
            cur_rpm: 0.,
            cur_speed: 0.,
            lap_no: 0,
            throttle: 0.,
            brake: 0.,
            steering: 0.,
            steering_pct: 0.,
            abs_active: false,
            lat: 0.,
            lon: 0.,
            lat_accel: 0.,
            lon_accel: 0.,
            pitch: 0.,
            pitch_rate: 0.,
            roll: 0.,
            roll_rate: 0.,
            yaw: 0.,
            yaw_rate: 0.,
            lf_tire_info: None,
            rf_tire_info: None,
            lr_tire_info: None,
            rr_tire_info: None,
            annotations: Vec::new(),
        }
    }
}

#[derive(Clone, Debug, Serialize, Deserialize)]
pub struct SessionInfo {
    pub track_name: String,
    pub track_configuration: String,
    pub max_steering_angle: f32,
    pub track_length: String,
    pub game_source: GameSource,
    // Game-specific fields (may be None for some games)
    pub we_series_id: Option<i32>,
    pub we_session_id: Option<i32>,
    pub we_season_id: Option<i32>,
    pub we_sub_session_id: Option<i32>,
    pub we_league_id: Option<i32>,
}

impl Default for SessionInfo {
    fn default() -> Self {
        Self {
            track_name: "Unknown".to_string(),
            track_configuration: "Unknown".to_string(),
            max_steering_angle: 0.,
            track_length: "".to_string(),
            game_source: GameSource::IRacing,
            we_series_id: None,
            we_session_id: None,
            we_season_id: None,
            we_sub_session_id: None,
            we_league_id: None,
        }
    }
}

/// Trait for analyzing telemetry data and detecting driving issues.
///
/// Analyzers process telemetry data to identify specific driving patterns or issues
/// such as slip, wheelspin, scrubbing, trail braking, and short shifting. Each analyzer
/// receives the unified `TelemetryData` representation, which provides access to all
/// available telemetry fields regardless of the source game.
///
/// # Requirements
///
/// This trait supports Requirements 1.2 and 5.1 by providing a game-agnostic interface
/// for telemetry analysis that works with the intermediate representation.
pub trait TelemetryAnalyzer {
    /// Analyze telemetry data and return any detected annotations.
    ///
    /// # Arguments
    ///
    /// * `telemetry` - The telemetry data to analyze, containing all available fields
    ///   from the source game in a unified format
    /// * `session_info` - Information about the current racing session
    ///
    /// # Returns
    ///
    /// A vector of `TelemetryAnnotation` instances describing any detected issues or
    /// patterns in the telemetry data. Returns an empty vector if no issues are detected.
    fn analyze(
        &mut self,
        telemetry: &TelemetryData,
        session_info: &SessionInfo,
    ) -> Vec<TelemetryAnnotation>;
}

#[cfg(test)]
mod tests {
    use super::*;

    // Tests for TelemetryData serialization and deserialization
    // Requirements: 7.1, 7.2, 7.3

    #[test]
    fn test_telemetry_data_serialization_with_all_fields() {
        // Create a TelemetryData instance with all fields populated
        let tire_info = TireInfo {
            left_carcass_temp: 80.0,
            middle_carcass_temp: 85.0,
            right_carcass_temp: 82.0,
            left_surface_temp: 90.0,
            middle_surface_temp: 95.0,
            right_surface_temp: 92.0,
        };

        let telemetry = TelemetryData {
            point_no: 42,
            timestamp_ms: 1234567890,
            game_source: GameSource::IRacing,
            gear: Some(3),
            speed_mps: Some(45.5),
            engine_rpm: Some(5500.0),
            max_engine_rpm: Some(7000.0),
            shift_point_rpm: Some(6500.0),
            throttle: Some(0.8),
            brake: Some(0.2),
            clutch: Some(0.0),
            steering_angle_rad: Some(0.5),
            steering_pct: Some(0.25),
            lap_distance_m: Some(1234.5),
            lap_distance_pct: Some(0.75),
            lap_number: Some(5),
            last_lap_time_s: Some(92.5),
            best_lap_time_s: Some(90.2),
            is_pit_limiter_engaged: Some(false),
            is_in_pit_lane: Some(false),
            is_abs_active: Some(true),
            latitude_deg: Some(37.7749),
            longitude_deg: Some(-122.4194),
            lateral_accel_mps2: Some(1.5),
            longitudinal_accel_mps2: Some(2.0),
            pitch_rad: Some(0.1),
            pitch_rate_rps: Some(0.05),
            roll_rad: Some(-0.2),
            roll_rate_rps: Some(-0.1),
            yaw_rad: Some(1.57),
            yaw_rate_rps: Some(0.3),
            lf_tire_info: Some(tire_info.clone()),
            rf_tire_info: Some(tire_info.clone()),
            lr_tire_info: Some(tire_info.clone()),
            rr_tire_info: Some(tire_info.clone()),
            annotations: Vec::new(),
        };

        // Serialize to JSON
        let json = serde_json::to_string(&telemetry).expect("Failed to serialize TelemetryData");

        // Verify JSON is not empty
        assert!(!json.is_empty());

        // Deserialize back
        let deserialized: TelemetryData =
            serde_json::from_str(&json).expect("Failed to deserialize TelemetryData");

        // Verify all fields match
        assert_eq!(deserialized.point_no, telemetry.point_no);
        assert_eq!(deserialized.timestamp_ms, telemetry.timestamp_ms);
        assert_eq!(deserialized.game_source, telemetry.game_source);
        assert_eq!(deserialized.gear, telemetry.gear);
        assert_eq!(deserialized.speed_mps, telemetry.speed_mps);
        assert_eq!(deserialized.engine_rpm, telemetry.engine_rpm);
        assert_eq!(deserialized.throttle, telemetry.throttle);
        assert_eq!(deserialized.brake, telemetry.brake);
        assert_eq!(
            deserialized.steering_angle_rad,
            telemetry.steering_angle_rad
        );
        assert_eq!(deserialized.lap_distance_m, telemetry.lap_distance_m);
        assert_eq!(deserialized.latitude_deg, telemetry.latitude_deg);
        assert_eq!(deserialized.longitude_deg, telemetry.longitude_deg);
        assert_eq!(deserialized.yaw_rate_rps, telemetry.yaw_rate_rps);
    }

    #[test]
    fn test_telemetry_data_serialization_with_none_fields() {
        // Create a TelemetryData instance with mostly None fields
        let telemetry = TelemetryData {
            point_no: 1,
            timestamp_ms: 1000,
            game_source: GameSource::ACC,
            gear: Some(2),
            speed_mps: Some(30.0),
            engine_rpm: None,
            max_engine_rpm: None,
            shift_point_rpm: None,
            throttle: None,
            brake: None,
            clutch: None,
            steering_angle_rad: None,
            steering_pct: None,
            lap_distance_m: None,
            lap_distance_pct: None,
            lap_number: None,
            last_lap_time_s: None,
            best_lap_time_s: None,
            is_pit_limiter_engaged: None,
            is_in_pit_lane: None,
            is_abs_active: None,
            latitude_deg: None,
            longitude_deg: None,
            lateral_accel_mps2: None,
            longitudinal_accel_mps2: None,
            pitch_rad: None,
            pitch_rate_rps: None,
            roll_rad: None,
            roll_rate_rps: None,
            yaw_rad: None,
            yaw_rate_rps: None,
            lf_tire_info: None,
            rf_tire_info: None,
            lr_tire_info: None,
            rr_tire_info: None,
            annotations: Vec::new(),
        };

        // Serialize to JSON
        let json = serde_json::to_string(&telemetry).expect("Failed to serialize TelemetryData");

        // Verify JSON contains null for None fields
        assert!(json.contains("null"));

        // Deserialize back
        let deserialized: TelemetryData =
            serde_json::from_str(&json).expect("Failed to deserialize TelemetryData");

        // Verify None fields are preserved
        assert_eq!(deserialized.engine_rpm, None);
        assert_eq!(deserialized.throttle, None);
        assert_eq!(deserialized.steering_angle_rad, None);
        assert_eq!(deserialized.latitude_deg, None);
        assert_eq!(deserialized.yaw_rate_rps, None);
        assert_eq!(deserialized.lf_tire_info, None);

        // Verify Some fields are preserved
        assert_eq!(deserialized.gear, Some(2));
        assert_eq!(deserialized.speed_mps, Some(30.0));
    }

    #[test]
    fn test_telemetry_data_json_format() {
        // Create a simple TelemetryData instance
        let telemetry = TelemetryData {
            point_no: 10,
            timestamp_ms: 5000,
            game_source: GameSource::IRacing,
            gear: Some(4),
            speed_mps: Some(50.0),
            engine_rpm: Some(6000.0),
            ..Default::default()
        };

        // Serialize to pretty JSON for inspection
        let json =
            serde_json::to_string_pretty(&telemetry).expect("Failed to serialize TelemetryData");

        // Verify JSON contains expected fields
        assert!(json.contains("\"point_no\""));
        assert!(json.contains("\"timestamp_ms\""));
        assert!(json.contains("\"game_source\""));
        assert!(json.contains("\"gear\""));
        assert!(json.contains("\"speed_mps\""));
        assert!(json.contains("\"engine_rpm\""));

        // Verify JSON format is valid by deserializing
        let _: TelemetryData =
            serde_json::from_str(&json).expect("Failed to deserialize pretty JSON");
    }

    #[test]
    fn test_telemetry_data_deserialization_with_missing_optional_fields() {
        // Create JSON with only required fields and some optional fields
        let json = r#"{
            "point_no": 5,
            "timestamp_ms": 2000,
            "game_source": "ACC",
            "gear": 3,
            "speed_mps": 40.0,
            "engine_rpm": null,
            "max_engine_rpm": null,
            "shift_point_rpm": null,
            "throttle": null,
            "brake": null,
            "clutch": null,
            "steering_angle_rad": null,
            "steering_pct": null,
            "lap_distance_m": null,
            "lap_distance_pct": null,
            "lap_number": null,
            "last_lap_time_s": null,
            "best_lap_time_s": null,
            "is_pit_limiter_engaged": null,
            "is_in_pit_lane": null,
            "is_abs_active": null,
            "latitude_deg": null,
            "longitude_deg": null,
            "lateral_accel_mps2": null,
            "longitudinal_accel_mps2": null,
            "pitch_rad": null,
            "pitch_rate_rps": null,
            "roll_rad": null,
            "roll_rate_rps": null,
            "yaw_rad": null,
            "yaw_rate_rps": null,
            "lf_tire_info": null,
            "rf_tire_info": null,
            "lr_tire_info": null,
            "rr_tire_info": null,
            "annotations": []
        }"#;

        // Deserialize
        let telemetry: TelemetryData = serde_json::from_str(json)
            .expect("Failed to deserialize TelemetryData with missing fields");

        // Verify required fields
        assert_eq!(telemetry.point_no, 5);
        assert_eq!(telemetry.timestamp_ms, 2000);
        assert_eq!(telemetry.game_source, GameSource::ACC);

        // Verify optional fields are None
        assert_eq!(telemetry.engine_rpm, None);
        assert_eq!(telemetry.throttle, None);
        assert_eq!(telemetry.latitude_deg, None);

        // Verify Some fields
        assert_eq!(telemetry.gear, Some(3));
        assert_eq!(telemetry.speed_mps, Some(40.0));
    }

    #[test]
    fn test_tire_info_serialization() {
        let tire_info = TireInfo {
            left_carcass_temp: 75.0,
            middle_carcass_temp: 80.0,
            right_carcass_temp: 78.0,
            left_surface_temp: 85.0,
            middle_surface_temp: 90.0,
            right_surface_temp: 88.0,
        };

        // Serialize
        let json = serde_json::to_string(&tire_info).expect("Failed to serialize TireInfo");

        // Deserialize
        let deserialized: TireInfo =
            serde_json::from_str(&json).expect("Failed to deserialize TireInfo");

        // Verify all fields match
        assert_eq!(deserialized.left_carcass_temp, tire_info.left_carcass_temp);
        assert_eq!(
            deserialized.middle_carcass_temp,
            tire_info.middle_carcass_temp
        );
        assert_eq!(
            deserialized.right_carcass_temp,
            tire_info.right_carcass_temp
        );
        assert_eq!(deserialized.left_surface_temp, tire_info.left_surface_temp);
        assert_eq!(
            deserialized.middle_surface_temp,
            tire_info.middle_surface_temp
        );
        assert_eq!(
            deserialized.right_surface_temp,
            tire_info.right_surface_temp
        );
    }

    #[test]
    fn test_none_values_preserved_in_json() {
        // Create TelemetryData with mix of Some and None values
        let telemetry = TelemetryData {
            point_no: 100,
            timestamp_ms: 9999,
            game_source: GameSource::ACC,
            gear: Some(5),
            speed_mps: None, // Explicitly None
            engine_rpm: Some(7000.0),
            max_engine_rpm: None, // Explicitly None
            shift_point_rpm: None,
            throttle: Some(1.0),
            brake: None,
            clutch: None,
            steering_angle_rad: Some(0.3),
            steering_pct: None,
            lap_distance_m: None,
            lap_distance_pct: Some(0.5),
            lap_number: Some(10),
            last_lap_time_s: None,
            best_lap_time_s: None,
            is_pit_limiter_engaged: Some(false),
            is_in_pit_lane: None,
            is_abs_active: None,
            latitude_deg: None,
            longitude_deg: None,
            lateral_accel_mps2: None,
            longitudinal_accel_mps2: None,
            pitch_rad: None,
            pitch_rate_rps: None,
            roll_rad: None,
            roll_rate_rps: None,
            yaw_rad: None,
            yaw_rate_rps: None,
            lf_tire_info: None,
            rf_tire_info: None,
            lr_tire_info: None,
            rr_tire_info: None,
            annotations: Vec::new(),
        };

        // Serialize to JSON
        let json = serde_json::to_string(&telemetry).expect("Failed to serialize");

        // Verify that JSON contains null for None fields
        assert!(json.contains("\"speed_mps\":null"));
        assert!(json.contains("\"max_engine_rpm\":null"));
        assert!(json.contains("\"brake\":null"));
        assert!(json.contains("\"latitude_deg\":null"));

        // Verify that JSON contains values for Some fields
        assert!(json.contains("\"gear\":5"));
        assert!(json.contains("\"engine_rpm\":7000"));
        assert!(json.contains("\"throttle\":1"));

        // Deserialize and verify None values are preserved
        let deserialized: TelemetryData =
            serde_json::from_str(&json).expect("Failed to deserialize");

        assert_eq!(deserialized.speed_mps, None);
        assert_eq!(deserialized.max_engine_rpm, None);
        assert_eq!(deserialized.brake, None);
        assert_eq!(deserialized.latitude_deg, None);
        assert_eq!(deserialized.gear, Some(5));
        assert_eq!(deserialized.engine_rpm, Some(7000.0));
        assert_eq!(deserialized.throttle, Some(1.0));
    }
<<<<<<< HEAD

    #[test]
    fn test_new_annotation_types_serialization() {
        // Test EntryOversteer annotation
        let entry_oversteer = TelemetryAnnotation::EntryOversteer {
            expected_yaw_rate: 0.5,
            actual_yaw_rate: 0.8,
            is_oversteer: true,
        };
        let json = serde_json::to_string(&entry_oversteer).expect("Failed to serialize");
        let deserialized: TelemetryAnnotation =
            serde_json::from_str(&json).expect("Failed to deserialize");
        assert_eq!(deserialized, entry_oversteer);

        // Test MidCornerUndersteer annotation
        let mid_understeer = TelemetryAnnotation::MidCornerUndersteer {
            speed_loss: 2.5,
            is_understeer: true,
        };
        let json = serde_json::to_string(&mid_understeer).expect("Failed to serialize");
        let deserialized: TelemetryAnnotation =
            serde_json::from_str(&json).expect("Failed to deserialize");
        assert_eq!(deserialized, mid_understeer);

        // Test MidCornerOversteer annotation
        let mid_oversteer = TelemetryAnnotation::MidCornerOversteer {
            yaw_rate_excess: 0.3,
            is_oversteer: true,
        };
        let json = serde_json::to_string(&mid_oversteer).expect("Failed to serialize");
        let deserialized: TelemetryAnnotation =
            serde_json::from_str(&json).expect("Failed to deserialize");
        assert_eq!(deserialized, mid_oversteer);

        // Test FrontBrakeLock annotation
        let front_lock = TelemetryAnnotation::FrontBrakeLock {
            abs_activation_count: 3,
            is_front_lock: true,
        };
        let json = serde_json::to_string(&front_lock).expect("Failed to serialize");
        let deserialized: TelemetryAnnotation =
            serde_json::from_str(&json).expect("Failed to deserialize");
        assert_eq!(deserialized, front_lock);

        // Test RearBrakeLock annotation
        let rear_lock = TelemetryAnnotation::RearBrakeLock {
            abs_activation_count: 2,
            is_rear_lock: true,
        };
        let json = serde_json::to_string(&rear_lock).expect("Failed to serialize");
        let deserialized: TelemetryAnnotation =
            serde_json::from_str(&json).expect("Failed to deserialize");
        assert_eq!(deserialized, rear_lock);

        // Test TireOverheating annotation
        let tire_hot = TelemetryAnnotation::TireOverheating {
            avg_temp: 105.0,
            optimal_max: 95.0,
            is_overheating: true,
        };
        let json = serde_json::to_string(&tire_hot).expect("Failed to serialize");
        let deserialized: TelemetryAnnotation =
            serde_json::from_str(&json).expect("Failed to deserialize");
        assert_eq!(deserialized, tire_hot);

        // Test TireCold annotation
        let tire_cold = TelemetryAnnotation::TireCold {
            avg_temp: 70.0,
            optimal_min: 80.0,
            is_cold: true,
        };
        let json = serde_json::to_string(&tire_cold).expect("Failed to serialize");
        let deserialized: TelemetryAnnotation =
            serde_json::from_str(&json).expect("Failed to deserialize");
        assert_eq!(deserialized, tire_cold);

        // Test BottomingOut annotation
        let bottoming = TelemetryAnnotation::BottomingOut {
            pitch_change: 0.15,
            speed_loss: 3.0,
            is_bottoming: true,
        };
        let json = serde_json::to_string(&bottoming).expect("Failed to serialize");
        let deserialized: TelemetryAnnotation =
            serde_json::from_str(&json).expect("Failed to deserialize");
        assert_eq!(deserialized, bottoming);
    }

    #[test]
    fn test_new_annotation_types_display() {
        // Test Display implementation for new annotation types
        assert_eq!(
            format!(
                "{}",
                TelemetryAnnotation::EntryOversteer {
                    expected_yaw_rate: 0.5,
                    actual_yaw_rate: 0.8,
                    is_oversteer: true,
                }
            ),
            "entry_oversteer"
        );

        assert_eq!(
            format!(
                "{}",
                TelemetryAnnotation::MidCornerUndersteer {
                    speed_loss: 2.5,
                    is_understeer: true,
                }
            ),
            "mid_corner_understeer"
        );

        assert_eq!(
            format!(
                "{}",
                TelemetryAnnotation::MidCornerOversteer {
                    yaw_rate_excess: 0.3,
                    is_oversteer: true,
                }
            ),
            "mid_corner_oversteer"
        );

        assert_eq!(
            format!(
                "{}",
                TelemetryAnnotation::FrontBrakeLock {
                    abs_activation_count: 3,
                    is_front_lock: true,
                }
            ),
            "front_brake_lock"
        );

        assert_eq!(
            format!(
                "{}",
                TelemetryAnnotation::RearBrakeLock {
                    abs_activation_count: 2,
                    is_rear_lock: true,
                }
            ),
            "rear_brake_lock"
        );

        assert_eq!(
            format!(
                "{}",
                TelemetryAnnotation::TireOverheating {
                    avg_temp: 105.0,
                    optimal_max: 95.0,
                    is_overheating: true,
                }
            ),
            "tire_overheating"
        );

        assert_eq!(
            format!(
                "{}",
                TelemetryAnnotation::TireCold {
                    avg_temp: 70.0,
                    optimal_min: 80.0,
                    is_cold: true,
                }
            ),
            "tire_cold"
        );

        assert_eq!(
            format!(
                "{}",
                TelemetryAnnotation::BottomingOut {
                    pitch_change: 0.15,
                    speed_loss: 3.0,
                    is_bottoming: true,
                }
            ),
            "bottoming_out"
        );
    }
=======
>>>>>>> 4dab53fa
}<|MERGE_RESOLUTION|>--- conflicted
+++ resolved
@@ -763,6 +763,17 @@
 ///
 /// This trait supports Requirements 1.2 and 5.1 by providing a game-agnostic interface
 /// for telemetry analysis that works with the intermediate representation.
+/// Trait for analyzing telemetry data and detecting driving issues.
+///
+/// Analyzers process telemetry data to identify specific driving patterns or issues
+/// such as slip, wheelspin, scrubbing, trail braking, and short shifting. Each analyzer
+/// receives the unified `TelemetryData` representation, which provides access to all
+/// available telemetry fields regardless of the source game.
+///
+/// # Requirements
+///
+/// This trait supports Requirements 1.2 and 5.1 by providing a game-agnostic interface
+/// for telemetry analysis that works with the intermediate representation.
 pub trait TelemetryAnalyzer {
     /// Analyze telemetry data and return any detected annotations.
     ///
@@ -1133,7 +1144,6 @@
         assert_eq!(deserialized.engine_rpm, Some(7000.0));
         assert_eq!(deserialized.throttle, Some(1.0));
     }
-<<<<<<< HEAD
 
     #[test]
     fn test_new_annotation_types_serialization() {
@@ -1317,6 +1327,4 @@
             "bottoming_out"
         );
     }
-=======
->>>>>>> 4dab53fa
 }